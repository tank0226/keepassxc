<?xml version="1.0" encoding="UTF-8"?>
<ui version="4.0">
 <class>MainWindow</class>
 <widget class="QMainWindow" name="MainWindow">
  <property name="enabled">
   <bool>true</bool>
  </property>
  <property name="geometry">
   <rect>
    <x>0</x>
    <y>0</y>
    <width>800</width>
    <height>600</height>
   </rect>
  </property>
  <property name="minimumSize">
   <size>
    <width>800</width>
    <height>0</height>
   </size>
  </property>
  <property name="windowTitle">
   <string notr="true">KeePassXC</string>
  </property>
  <widget class="QWidget" name="centralwidget">
   <property name="enabled">
    <bool>true</bool>
   </property>
   <layout class="QVBoxLayout" name="verticalLayout">
    <property name="spacing">
     <number>0</number>
    </property>
    <property name="leftMargin">
     <number>0</number>
    </property>
    <property name="topMargin">
     <number>0</number>
    </property>
    <property name="rightMargin">
     <number>0</number>
    </property>
    <property name="bottomMargin">
     <number>0</number>
    </property>
    <item>
     <widget class="MessageWidget" name="globalMessageWidget" native="true">
      <property name="sizePolicy">
       <sizepolicy hsizetype="Preferred" vsizetype="Preferred">
        <horstretch>0</horstretch>
        <verstretch>0</verstretch>
       </sizepolicy>
      </property>
     </widget>
    </item>
    <item>
     <widget class="Line" name="toolbarSeparator">
      <property name="frameShadow">
       <enum>QFrame::Plain</enum>
      </property>
      <property name="orientation">
       <enum>Qt::Horizontal</enum>
      </property>
     </widget>
    </item>
    <item>
     <widget class="QStackedWidget" name="stackedWidget">
      <property name="sizePolicy">
       <sizepolicy hsizetype="Preferred" vsizetype="Preferred">
        <horstretch>0</horstretch>
        <verstretch>0</verstretch>
       </sizepolicy>
      </property>
      <property name="currentIndex">
       <number>2</number>
      </property>
      <widget class="QWidget" name="pageDatabase">
       <layout class="QVBoxLayout" name="verticalLayout_2">
        <property name="leftMargin">
         <number>0</number>
        </property>
        <property name="topMargin">
         <number>0</number>
        </property>
        <property name="rightMargin">
         <number>0</number>
        </property>
        <property name="bottomMargin">
         <number>0</number>
        </property>
        <item>
         <widget class="DatabaseTabWidget" name="tabWidget">
          <property name="currentIndex">
           <number>-1</number>
          </property>
          <property name="tabsClosable">
           <bool>true</bool>
          </property>
          <property name="movable">
           <bool>true</bool>
          </property>
         </widget>
        </item>
       </layout>
      </widget>
      <widget class="QWidget" name="pageSettings">
       <layout class="QVBoxLayout" name="verticalLayout_3">
        <property name="leftMargin">
         <number>0</number>
        </property>
        <property name="topMargin">
         <number>0</number>
        </property>
        <property name="rightMargin">
         <number>0</number>
        </property>
        <property name="bottomMargin">
         <number>0</number>
        </property>
        <item>
         <widget class="ApplicationSettingsWidget" name="settingsWidget" native="true"/>
        </item>
       </layout>
      </widget>
      <widget class="QWidget" name="pageWelcome">
       <layout class="QVBoxLayout" name="verticalLayout_5">
        <item>
         <layout class="QHBoxLayout" name="horizontalLayout">
          <item>
           <spacer name="horizontalSpacer">
            <property name="orientation">
             <enum>Qt::Horizontal</enum>
            </property>
            <property name="sizeType">
             <enum>QSizePolicy::MinimumExpanding</enum>
            </property>
            <property name="sizeHint" stdset="0">
             <size>
              <width>50</width>
              <height>20</height>
             </size>
            </property>
           </spacer>
          </item>
          <item>
           <widget class="WelcomeWidget" name="welcomeWidget" native="true"/>
          </item>
          <item>
           <spacer name="horizontalSpacer_2">
            <property name="orientation">
             <enum>Qt::Horizontal</enum>
            </property>
            <property name="sizeType">
             <enum>QSizePolicy::MinimumExpanding</enum>
            </property>
            <property name="sizeHint" stdset="0">
             <size>
              <width>50</width>
              <height>20</height>
             </size>
            </property>
           </spacer>
          </item>
         </layout>
        </item>
       </layout>
      </widget>
      <widget class="QWidget" name="pagePasswordGenerator">
       <layout class="QVBoxLayout" name="verticalLayout_6">
        <property name="leftMargin">
         <number>60</number>
        </property>
        <property name="topMargin">
         <number>30</number>
        </property>
        <property name="rightMargin">
         <number>60</number>
        </property>
        <item>
         <spacer name="verticalSpacer_2">
          <property name="orientation">
           <enum>Qt::Vertical</enum>
          </property>
          <property name="sizeHint" stdset="0">
           <size>
            <width>20</width>
            <height>40</height>
           </size>
          </property>
         </spacer>
        </item>
        <item>
         <widget class="PasswordGeneratorWidget" name="passwordGeneratorWidget" native="true"/>
        </item>
        <item>
         <spacer name="verticalSpacer">
          <property name="orientation">
           <enum>Qt::Vertical</enum>
          </property>
          <property name="sizeHint" stdset="0">
           <size>
            <width>20</width>
            <height>40</height>
           </size>
          </property>
         </spacer>
        </item>
       </layout>
      </widget>
     </widget>
    </item>
   </layout>
  </widget>
  <widget class="QMenuBar" name="menubar">
   <property name="geometry">
    <rect>
     <x>0</x>
     <y>0</y>
     <width>800</width>
     <height>22</height>
    </rect>
   </property>
   <property name="contextMenuPolicy">
    <enum>Qt::PreventContextMenu</enum>
   </property>
   <widget class="QMenu" name="menuFile">
    <property name="title">
     <string>&amp;Database</string>
    </property>
    <widget class="QMenu" name="menuRecentDatabases">
     <property name="title">
      <string>&amp;Recent Databases</string>
     </property>
    </widget>
    <widget class="QMenu" name="menuImport">
     <property name="title">
      <string>&amp;Import</string>
     </property>
     <addaction name="actionImportCsv"/>
     <addaction name="actionImportOpVault"/>
     <addaction name="actionImportKeePass1"/>
    </widget>
    <widget class="QMenu" name="menuExport">
     <property name="title">
      <string>&amp;Export</string>
     </property>
     <addaction name="actionExportCsv"/>
     <addaction name="actionExportHtml"/>
    </widget>
    <addaction name="actionDatabaseNew"/>
    <addaction name="actionDatabaseOpen"/>
    <addaction name="menuRecentDatabases"/>
    <addaction name="actionDatabaseSave"/>
    <addaction name="actionDatabaseSaveAs"/>
    <addaction name="actionDatabaseSaveBackup"/>
    <addaction name="actionDatabaseClose"/>
    <addaction name="separator"/>
    <addaction name="actionReports"/>
    <addaction name="actionDatabaseSettings"/>
    <addaction name="actionDatabaseSecurity"/>
    <addaction name="separator"/>
    <addaction name="actionDatabaseMerge"/>
    <addaction name="menuImport"/>
    <addaction name="menuExport"/>
    <addaction name="separator"/>
    <addaction name="actionQuit"/>
   </widget>
   <widget class="QMenu" name="menuHelp">
    <property name="title">
     <string>&amp;Help</string>
    </property>
    <addaction name="separator"/>
    <addaction name="actionGettingStarted"/>
    <addaction name="actionUserGuide"/>
    <addaction name="actionKeyboardShortcuts"/>
    <addaction name="actionOnlineHelp"/>
    <addaction name="separator"/>
    <addaction name="actionCheckForUpdates"/>
    <addaction name="actionDonate"/>
    <addaction name="actionBugReport"/>
    <addaction name="actionAbout"/>
   </widget>
   <widget class="QMenu" name="menuEntries">
    <property name="title">
     <string>&amp;Entries</string>
    </property>
    <widget class="QMenu" name="menuEntryCopyAttribute">
     <property name="enabled">
      <bool>false</bool>
     </property>
     <property name="toolTip">
      <string/>
     </property>
     <property name="title">
      <string>Copy Att&amp;ribute</string>
     </property>
     <addaction name="actionEntryCopyTitle"/>
     <addaction name="actionEntryCopyURL"/>
     <addaction name="actionEntryCopyNotes"/>
     <addaction name="separator"/>
    </widget>
    <widget class="QMenu" name="menuEntryTotp">
     <property name="enabled">
      <bool>false</bool>
     </property>
     <property name="title">
      <string>TOTP</string>
     </property>
     <addaction name="actionEntryCopyTotp"/>
     <addaction name="actionEntryTotp"/>
     <addaction name="actionEntryTotpQRCode"/>
     <addaction name="actionEntrySetupTotp"/>
    </widget>
    <widget class="QMenu" name="menuEntryAutoTypeWithSequence">
     <property name="enabled">
      <bool>false</bool>
     </property>
     <property name="title">
      <string>Perform Auto-Type Sequence</string>
     </property>
     <addaction name="actionEntryAutoTypeUsername"/>
     <addaction name="actionEntryAutoTypeUsernameEnter"/>
     <addaction name="actionEntryAutoTypePassword"/>
     <addaction name="actionEntryAutoTypePasswordEnter"/>
    </widget>
    <addaction name="actionEntryNew"/>
    <addaction name="actionEntryEdit"/>
    <addaction name="actionEntryClone"/>
    <addaction name="actionEntryDelete"/>
    <addaction name="separator"/>
    <addaction name="actionEntryMoveUp"/>
    <addaction name="actionEntryMoveDown"/>
    <addaction name="separator"/>
    <addaction name="actionEntryCopyUsername"/>
    <addaction name="actionEntryCopyPassword"/>
    <addaction name="menuEntryCopyAttribute"/>
    <addaction name="menuEntryTotp"/>
    <addaction name="separator"/>
    <addaction name="actionEntryAutoType"/>
    <addaction name="menuEntryAutoTypeWithSequence"/>
    <addaction name="separator"/>
    <addaction name="actionEntryOpenUrl"/>
    <addaction name="actionEntryDownloadIcon"/>
    <addaction name="separator"/>
    <addaction name="actionEntryAddToAgent"/>
    <addaction name="actionEntryRemoveFromAgent"/>
   </widget>
   <widget class="QMenu" name="menuGroups">
    <property name="title">
     <string>&amp;Groups</string>
    </property>
    <addaction name="actionGroupNew"/>
    <addaction name="actionGroupEdit"/>
    <addaction name="actionGroupDelete"/>
    <addaction name="actionGroupEmptyRecycleBin"/>
    <addaction name="separator"/>
    <addaction name="actionGroupDownloadFavicons"/>
    <addaction name="separator"/>
    <addaction name="actionGroupSortAsc"/>
    <addaction name="actionGroupSortDesc"/>
   </widget>
   <widget class="QMenu" name="menuTools">
    <property name="title">
     <string>&amp;Tools</string>
    </property>
    <addaction name="actionLockDatabases"/>
    <addaction name="actionPasswordGenerator"/>
    <addaction name="actionSettings"/>
   </widget>
   <widget class="QMenu" name="menuView">
    <property name="title">
     <string>View</string>
    </property>
    <widget class="QMenu" name="menuTheme">
     <property name="title">
      <string>Theme</string>
     </property>
     <addaction name="actionThemeAuto"/>
     <addaction name="actionThemeLight"/>
     <addaction name="actionThemeDark"/>
     <addaction name="actionThemeClassic"/>
    </widget>
    <addaction name="menuTheme"/>
    <addaction name="actionCompactMode"/>
<<<<<<< HEAD
    <addaction name="actionShowGroupsPanel"/>
=======
    <addaction name="actionAlwaysOnTop"/>
>>>>>>> b10a55a5
    <addaction name="actionShowPreviewPanel"/>
    <addaction name="actionShowToolbar"/>
    <addaction name="actionHideUsernames"/>
    <addaction name="actionHidePasswords"/>
   </widget>
   <addaction name="menuFile"/>
   <addaction name="menuEntries"/>
   <addaction name="menuGroups"/>
   <addaction name="menuTools"/>
   <addaction name="menuView"/>
   <addaction name="menuHelp"/>
  </widget>
  <widget class="QToolBar" name="toolBar">
   <property name="contextMenuPolicy">
    <enum>Qt::PreventContextMenu</enum>
   </property>
   <property name="movable">
    <bool>false</bool>
   </property>
   <property name="iconSize">
    <size>
     <width>26</width>
     <height>26</height>
    </size>
   </property>
   <attribute name="toolBarArea">
    <enum>TopToolBarArea</enum>
   </attribute>
   <attribute name="toolBarBreak">
    <bool>false</bool>
   </attribute>
   <addaction name="actionDatabaseOpen"/>
   <addaction name="actionDatabaseSave"/>
   <addaction name="separator"/>
   <addaction name="actionEntryNew"/>
   <addaction name="actionEntryEdit"/>
   <addaction name="actionEntryDelete"/>
   <addaction name="separator"/>
   <addaction name="actionEntryCopyUsername"/>
   <addaction name="actionEntryCopyPassword"/>
   <addaction name="actionEntryCopyURL"/>
   <addaction name="actionEntryAutoType"/>
   <addaction name="separator"/>
   <addaction name="actionLockDatabases"/>
   <addaction name="separator"/>
   <addaction name="actionPasswordGenerator"/>
   <addaction name="actionSettings"/>
   <addaction name="separator"/>
  </widget>
  <action name="actionQuit">
   <property name="text">
    <string>&amp;Quit</string>
   </property>
   <property name="menuRole">
    <enum>QAction::QuitRole</enum>
   </property>
  </action>
  <action name="actionAbout">
   <property name="text">
    <string>&amp;About</string>
   </property>
   <property name="menuRole">
    <enum>QAction::AboutRole</enum>
   </property>
  </action>
  <action name="actionCheckForUpdates">
   <property name="text">
    <string>&amp;Check for Updates</string>
   </property>
   <property name="menuRole">
    <enum>QAction::ApplicationSpecificRole</enum>
   </property>
  </action>
  <action name="actionDatabaseOpen">
   <property name="text">
    <string>&amp;Open Database…</string>
   </property>
  </action>
  <action name="actionDatabaseSave">
   <property name="enabled">
    <bool>false</bool>
   </property>
   <property name="text">
    <string>&amp;Save Database</string>
   </property>
  </action>
  <action name="actionDatabaseClose">
   <property name="enabled">
    <bool>false</bool>
   </property>
   <property name="text">
    <string>&amp;Close Database</string>
   </property>
  </action>
  <action name="actionDatabaseNew">
   <property name="text">
    <string>&amp;New Database…</string>
   </property>
   <property name="toolTip">
    <string>Create a new database</string>
   </property>
  </action>
  <action name="actionDatabaseMerge">
   <property name="text">
    <string>&amp;Merge From Database…</string>
   </property>
   <property name="toolTip">
    <string>Merge from another KDBX database</string>
   </property>
  </action>
  <action name="actionEntryNew">
   <property name="enabled">
    <bool>false</bool>
   </property>
   <property name="text">
    <string>&amp;New Entry…</string>
   </property>
   <property name="toolTip">
    <string>Add a new entry</string>
   </property>
  </action>
  <action name="actionEntryEdit">
   <property name="enabled">
    <bool>false</bool>
   </property>
   <property name="text">
    <string>&amp;Edit Entry…</string>
   </property>
   <property name="toolTip">
    <string>View or edit entry</string>
   </property>
  </action>
  <action name="actionEntryDelete">
   <property name="enabled">
    <bool>false</bool>
   </property>
   <property name="text">
    <string>&amp;Delete Entry…</string>
   </property>
  </action>
  <action name="actionGroupNew">
   <property name="enabled">
    <bool>false</bool>
   </property>
   <property name="text">
    <string>&amp;New Group…</string>
   </property>
   <property name="toolTip">
    <string>Add a new group</string>
   </property>
  </action>
  <action name="actionGroupEdit">
   <property name="enabled">
    <bool>false</bool>
   </property>
   <property name="text">
    <string>&amp;Edit Group…</string>
   </property>
  </action>
  <action name="actionGroupDelete">
   <property name="enabled">
    <bool>false</bool>
   </property>
   <property name="text">
    <string>&amp;Delete Group…</string>
   </property>
  </action>
  <action name="actionGroupDownloadFavicons">
   <property name="enabled">
    <bool>false</bool>
   </property>
   <property name="text">
    <string>Download All &amp;Favicons…</string>
   </property>
  </action>
  <action name="actionGroupSortAsc">
   <property name="enabled">
    <bool>false</bool>
   </property>
   <property name="text">
    <string>Sort &amp;A-Z</string>
   </property>
  </action>
  <action name="actionGroupSortDesc">
   <property name="enabled">
    <bool>false</bool>
   </property>
   <property name="text">
    <string>Sort &amp;Z-A</string>
   </property>
  </action>
  <action name="actionDatabaseSaveAs">
   <property name="enabled">
    <bool>false</bool>
   </property>
   <property name="text">
    <string>Sa&amp;ve Database As…</string>
   </property>
  </action>
  <action name="actionDatabaseSecurity">
   <property name="enabled">
    <bool>false</bool>
   </property>
   <property name="text">
    <string>Database &amp;Security…</string>
   </property>
  </action>
  <action name="actionReports">
   <property name="enabled">
    <bool>false</bool>
   </property>
   <property name="text">
    <string>Database &amp;Reports...</string>
   </property>
   <property name="toolTip">
    <string>Statistics, health check, etc.</string>
   </property>
   <property name="menuRole">
    <enum>QAction::NoRole</enum>
   </property>
  </action>
  <action name="actionDatabaseSettings">
   <property name="enabled">
    <bool>false</bool>
   </property>
   <property name="text">
    <string>&amp;Database Settings…</string>
   </property>
   <property name="toolTip">
    <string>Database settings</string>
   </property>
   <property name="menuRole">
    <enum>QAction::NoRole</enum>
   </property>
  </action>
  <action name="actionEntryClone">
   <property name="enabled">
    <bool>false</bool>
   </property>
   <property name="text">
    <string>&amp;Clone Entry…</string>
   </property>
  </action>
  <action name="actionEntryMoveUp">
   <property name="enabled">
    <bool>false</bool>
   </property>
   <property name="text">
    <string>Move u&amp;p</string>
   </property>
   <property name="toolTip">
    <string>Move entry one step up</string>
   </property>
  </action>
  <action name="actionEntryMoveDown">
   <property name="enabled">
    <bool>false</bool>
   </property>
   <property name="text">
    <string>Move do&amp;wn</string>
   </property>
   <property name="toolTip">
    <string>Move entry one step down</string>
   </property>
  </action>
  <action name="actionEntryCopyUsername">
   <property name="enabled">
    <bool>false</bool>
   </property>
   <property name="text">
    <string>Copy &amp;Username</string>
   </property>
   <property name="toolTip">
    <string>Copy username to clipboard</string>
   </property>
  </action>
  <action name="actionEntryCopyPassword">
   <property name="enabled">
    <bool>false</bool>
   </property>
   <property name="text">
    <string>Copy &amp;Password</string>
   </property>
   <property name="toolTip">
    <string>Copy password to clipboard</string>
   </property>
  </action>
  <action name="actionSettings">
   <property name="checkable">
    <bool>true</bool>
   </property>
   <property name="text">
    <string>&amp;Settings</string>
   </property>
   <property name="menuRole">
    <enum>QAction::PreferencesRole</enum>
   </property>
  </action>
  <action name="actionPasswordGenerator">
   <property name="checkable">
    <bool>true</bool>
   </property>
   <property name="text">
    <string>&amp;Password Generator</string>
   </property>
  </action>
  <action name="actionEntryAutoType">
   <property name="enabled">
    <bool>false</bool>
   </property>
   <property name="text">
    <string>Perform &amp;Auto-Type</string>
   </property>
  </action>
  <action name="actionEntryAutoTypeUsername">
   <property name="enabled">
    <bool>false</bool>
   </property>
   <property name="text">
    <string>{USERNAME}</string>
   </property>
  </action>
  <action name="actionEntryAutoTypeUsernameEnter">
   <property name="enabled">
    <bool>false</bool>
   </property>
   <property name="text">
    <string>{USERNAME}{ENTER}</string>
   </property>
  </action>
  <action name="actionEntryAutoTypePassword">
   <property name="enabled">
    <bool>false</bool>
   </property>
   <property name="text">
    <string>{PASSWORD}</string>
   </property>
  </action>
  <action name="actionEntryAutoTypePasswordEnter">
   <property name="enabled">
    <bool>false</bool>
   </property>
   <property name="text">
    <string>{PASSWORD}{ENTER}</string>
   </property>
  </action>
  <action name="actionEntryDownloadIcon">
   <property name="text">
    <string>Download &amp;Favicon</string>
   </property>
  </action>
  <action name="actionEntryOpenUrl">
   <property name="enabled">
    <bool>false</bool>
   </property>
   <property name="text">
    <string>Open &amp;URL</string>
   </property>
  </action>
  <action name="actionLockDatabases">
   <property name="enabled">
    <bool>false</bool>
   </property>
   <property name="text">
    <string>&amp;Lock Databases</string>
   </property>
  </action>
  <action name="actionEntryCopyTitle">
   <property name="enabled">
    <bool>false</bool>
   </property>
   <property name="text">
    <string>&amp;Title</string>
   </property>
   <property name="toolTip">
    <string>Copy title to clipboard</string>
   </property>
  </action>
  <action name="actionEntryCopyURL">
   <property name="enabled">
    <bool>false</bool>
   </property>
   <property name="text">
    <string>&amp;URL</string>
   </property>
   <property name="toolTip">
    <string>Copy URL to clipboard</string>
   </property>
  </action>
  <action name="actionEntryCopyNotes">
   <property name="enabled">
    <bool>false</bool>
   </property>
   <property name="text">
    <string>&amp;Notes</string>
   </property>
   <property name="toolTip">
    <string>Copy notes to clipboard</string>
   </property>
  </action>
  <action name="actionExportCsv">
   <property name="enabled">
    <bool>false</bool>
   </property>
   <property name="text">
    <string>&amp;CSV File…</string>
   </property>
  </action>
  <action name="actionExportHtml">
   <property name="enabled">
    <bool>false</bool>
   </property>
   <property name="text">
    <string>&amp;HTML File…</string>
   </property>
  </action>
  <action name="actionImportKeePass1">
   <property name="text">
    <string>KeePass 1 Database…</string>
   </property>
   <property name="toolTip">
    <string>Import a KeePass 1 database</string>
   </property>
  </action>
  <action name="actionImportOpVault">
   <property name="text">
    <string>1Password Vault…</string>
   </property>
   <property name="toolTip">
    <string>Import a 1Password Vault</string>
   </property>
  </action>
  <action name="actionImportCsv">
   <property name="text">
    <string>CSV File…</string>
   </property>
   <property name="toolTip">
    <string>Import a CSV file</string>
   </property>
  </action>
  <action name="actionEntryTotp">
   <property name="text">
    <string>Show TOTP</string>
   </property>
  </action>
  <action name="actionEntryTotpQRCode">
   <property name="text">
    <string>Show QR Code</string>
   </property>
  </action>
  <action name="actionEntrySetupTotp">
   <property name="text">
    <string>Set up TOTP…</string>
   </property>
  </action>
  <action name="actionEntryCopyTotp">
   <property name="text">
    <string>Copy &amp;TOTP</string>
   </property>
  </action>
  <action name="actionGroupEmptyRecycleBin">
   <property name="text">
    <string>E&amp;mpty recycle bin</string>
   </property>
   <property name="visible">
    <bool>false</bool>
   </property>
  </action>
  <action name="actionDonate">
   <property name="text">
    <string>&amp;Donate</string>
   </property>
  </action>
  <action name="actionBugReport">
   <property name="text">
    <string>Report a &amp;Bug</string>
   </property>
  </action>
  <action name="actionGettingStarted">
   <property name="text">
    <string>&amp;Getting Started</string>
   </property>
   <property name="toolTip">
    <string>Open Getting Started Guide</string>
   </property>
  </action>
  <action name="actionOnlineHelp">
   <property name="text">
    <string>&amp;Online Help</string>
   </property>
   <property name="toolTip">
    <string>Go to online documentation</string>
   </property>
  </action>
  <action name="actionUserGuide">
   <property name="text">
    <string>&amp;User Guide</string>
   </property>
   <property name="toolTip">
    <string>Open User Guide</string>
   </property>
  </action>
  <action name="actionKeyboardShortcuts">
   <property name="text">
    <string>&amp;Keyboard Shortcuts</string>
   </property>
   <property name="shortcut">
    <string notr="true">Ctrl+/</string>
   </property>
  </action>
  <action name="actionDatabaseSaveBackup">
   <property name="enabled">
    <bool>false</bool>
   </property>
   <property name="text">
    <string>Save Database Backup...</string>
   </property>
  </action>
  <action name="actionEntryAddToAgent">
   <property name="text">
    <string>Add key to SSH Agent</string>
   </property>
  </action>
  <action name="actionEntryRemoveFromAgent">
   <property name="text">
    <string>Remove key from SSH Agent</string>
   </property>
  </action>
  <action name="actionCompactMode">
   <property name="checkable">
    <bool>true</bool>
   </property>
   <property name="text">
    <string>Compact Mode</string>
   </property>
  </action>
  <action name="actionThemeAuto">
   <property name="checkable">
    <bool>true</bool>
   </property>
   <property name="checked">
    <bool>true</bool>
   </property>
   <property name="text">
    <string>Automatic</string>
   </property>
  </action>
  <action name="actionThemeLight">
   <property name="checkable">
    <bool>true</bool>
   </property>
   <property name="text">
    <string>Light</string>
   </property>
  </action>
  <action name="actionThemeDark">
   <property name="checkable">
    <bool>true</bool>
   </property>
   <property name="text">
    <string>Dark</string>
   </property>
  </action>
  <action name="actionThemeClassic">
   <property name="checkable">
    <bool>true</bool>
   </property>
   <property name="text">
    <string>Classic (Platform-native)</string>
   </property>
  </action>
  <action name="actionShowToolbar">
   <property name="checkable">
    <bool>true</bool>
   </property>
   <property name="checked">
    <bool>true</bool>
   </property>
   <property name="text">
    <string>Show Toolbar</string>
   </property>
  </action>
  <action name="actionShowGroupsPanel">
   <property name="checkable">
    <bool>true</bool>
   </property>
   <property name="checked">
    <bool>true</bool>
   </property>
   <property name="text">
    <string>Show Groups Panel</string>
   </property>
  </action>
  <action name="actionShowPreviewPanel">
   <property name="checkable">
    <bool>true</bool>
   </property>
   <property name="checked">
    <bool>true</bool>
   </property>
   <property name="text">
    <string>Show Preview Panel</string>
   </property>
  </action>
  <action name="actionAlwaysOnTop">
   <property name="checkable">
    <bool>true</bool>
   </property>
   <property name="text">
    <string>Always on Top</string>
   </property>
   <property name="shortcut">
    <string notr="true">Ctrl+Shift+A</string>
   </property>
  </action>
  <action name="actionHideUsernames">
   <property name="checkable">
    <bool>true</bool>
   </property>
   <property name="text">
    <string>Hide Usernames</string>
   </property>
   <property name="shortcut">
    <string notr="true">Ctrl+Shift+B</string>
   </property>
  </action>
  <action name="actionHidePasswords">
   <property name="checkable">
    <bool>true</bool>
   </property>
   <property name="checked">
    <bool>true</bool>
   </property>
   <property name="text">
    <string>Hide Passwords</string>
   </property>
   <property name="shortcut">
    <string notr="true">Ctrl+Shift+C</string>
   </property>
  </action>
 </widget>
 <customwidgets>
  <customwidget>
   <class>PasswordGeneratorWidget</class>
   <extends>QWidget</extends>
   <header>gui/PasswordGeneratorWidget.h</header>
   <container>1</container>
  </customwidget>
  <customwidget>
   <class>MessageWidget</class>
   <extends>QWidget</extends>
   <header>gui/MessageWidget.h</header>
   <container>1</container>
  </customwidget>
  <customwidget>
   <class>DatabaseTabWidget</class>
   <extends>QTabWidget</extends>
   <header>gui/DatabaseTabWidget.h</header>
   <container>1</container>
  </customwidget>
  <customwidget>
   <class>ApplicationSettingsWidget</class>
   <extends>QWidget</extends>
   <header>gui/ApplicationSettingsWidget.h</header>
   <container>1</container>
  </customwidget>
  <customwidget>
   <class>WelcomeWidget</class>
   <extends>QWidget</extends>
   <header>gui/WelcomeWidget.h</header>
   <container>1</container>
  </customwidget>
 </customwidgets>
 <resources/>
 <connections/>
</ui><|MERGE_RESOLUTION|>--- conflicted
+++ resolved
@@ -381,11 +381,8 @@
     </widget>
     <addaction name="menuTheme"/>
     <addaction name="actionCompactMode"/>
-<<<<<<< HEAD
+    <addaction name="actionAlwaysOnTop"/>
     <addaction name="actionShowGroupsPanel"/>
-=======
-    <addaction name="actionAlwaysOnTop"/>
->>>>>>> b10a55a5
     <addaction name="actionShowPreviewPanel"/>
     <addaction name="actionShowToolbar"/>
     <addaction name="actionHideUsernames"/>
